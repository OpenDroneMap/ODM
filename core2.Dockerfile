FROM phusion/baseimage

# Env variables
ENV DEBIAN_FRONTEND noninteractive

#Install dependencies
#Required Requisites
RUN add-apt-repository -y ppa:ubuntugis/ppa
RUN add-apt-repository -y ppa:george-edison55/cmake-3.x
RUN apt-get update -y

# All packages (Will install much faster)
RUN apt-get install --no-install-recommends -y git cmake python-pip build-essential software-properties-common python-software-properties libgdal-dev gdal-bin libgeotiff-dev \
libgtk2.0-dev libavcodec-dev libavformat-dev libswscale-dev python-dev python-numpy libtbb2 libtbb-dev libjpeg-dev libpng-dev libtiff-dev libjasper-dev libflann-dev \
libproj-dev libxext-dev liblapack-dev libeigen3-dev libvtk6-dev python-networkx libgoogle-glog-dev libsuitesparse-dev libboost-filesystem-dev libboost-iostreams-dev \
libboost-regex-dev libboost-python-dev libboost-date-time-dev libboost-thread-dev python-pyproj python-empy python-nose python-pyside python-pyexiv2 python-scipy \
libexiv2-dev liblas-bin python-matplotlib libatlas-base-dev swig2.0 python-wheel libboost-log-dev libjsoncpp-dev python-gdal

RUN apt-get remove libdc1394-22-dev
RUN pip install --upgrade pip
RUN pip install setuptools
<<<<<<< HEAD
RUN pip install -U PyYAML exifread gpxpy xmltodict catkin-pkg appsettings https://github.com/gipit/gippy/archive/v1.0.0.zip loky shapely numpy pyproj psutil repoze.lru && pip install -U scipy --ignore-installed
=======
RUN pip install -U PyYAML exifread gpxpy xmltodict catkin-pkg appsettings https://github.com/gipit/gippy/archive/1.0.0.zip loky shapely numpy pyproj psutil && pip install -U scipy --ignore-installed
>>>>>>> 9bfa8460

ENV PYTHONPATH="$PYTHONPATH:/code/SuperBuild/install/lib/python2.7/dist-packages"
ENV PYTHONPATH="$PYTHONPATH:/code/SuperBuild/src/opensfm"
ENV LD_LIBRARY_PATH="$LD_LIBRARY_PATH:/code/SuperBuild/install/lib"

# Prepare directories

RUN mkdir /code
WORKDIR /code

# Copy repository files
COPY ccd_defs_check.py /code/ccd_defs_check.py
COPY CMakeLists.txt /code/CMakeLists.txt
COPY configure.sh /code/configure.sh
COPY /modules/ /code/modules/
COPY /opendm/ /code/opendm/
COPY /patched_files/ /code/patched_files/
COPY run.py /code/run.py
COPY run.sh /code/run.sh
COPY /scripts/ /code/scripts/
COPY /SuperBuild/cmake/ /code/SuperBuild/cmake/
COPY /SuperBuild/CMakeLists.txt /code/SuperBuild/CMakeLists.txt
COPY docker.settings.yaml /code/settings.yaml
COPY VERSION /code/VERSION

# Replace g++ and gcc with our own scripts
COPY /docker/ /code/docker/
RUN mv -v /usr/bin/gcc /usr/bin/gcc_real && mv -v /usr/bin/g++ /usr/bin/g++_real && cp -v /code/docker/gcc /usr/bin/gcc && cp -v /code/docker/g++ /usr/bin/g++

#Compile code in SuperBuild and root directories

RUN cd SuperBuild && mkdir build && cd build && cmake  .. && make -j$(nproc)     && cd ../.. && mkdir build && cd build && cmake .. && make -j$(nproc)

RUN apt-get -y remove libgl1-mesa-dri git cmake python-pip build-essential
RUN apt-get install -y libvtk6-dev

# Cleanup APT
RUN apt-get clean && rm -rf /var/lib/apt/lists/* /tmp/* /var/tmp/* 

# Clean Superbuild

RUN rm -rf /code/SuperBuild/download /code/SuperBuild/src/opencv /code/SuperBuild/src/pcl /code/SuperBuild/src/pdal /code/SuperBuild/src/opengv /code/SuperBuild/src/mvstexturing /code/SuperBuild/src/ceres /code/SuperBuild/build/opencv

# Entry point
ENTRYPOINT ["python", "/code/run.py", "code"]
<|MERGE_RESOLUTION|>--- conflicted
+++ resolved
@@ -19,11 +19,7 @@
 RUN apt-get remove libdc1394-22-dev
 RUN pip install --upgrade pip
 RUN pip install setuptools
-<<<<<<< HEAD
-RUN pip install -U PyYAML exifread gpxpy xmltodict catkin-pkg appsettings https://github.com/gipit/gippy/archive/v1.0.0.zip loky shapely numpy pyproj psutil repoze.lru && pip install -U scipy --ignore-installed
-=======
-RUN pip install -U PyYAML exifread gpxpy xmltodict catkin-pkg appsettings https://github.com/gipit/gippy/archive/1.0.0.zip loky shapely numpy pyproj psutil && pip install -U scipy --ignore-installed
->>>>>>> 9bfa8460
+RUN pip install -U PyYAML exifread gpxpy xmltodict catkin-pkg appsettings https://github.com/gipit/gippy/archive/1.0.0.zip loky shapely numpy pyproj psutil repoze.lru && pip install -U scipy --ignore-installed
 
 ENV PYTHONPATH="$PYTHONPATH:/code/SuperBuild/install/lib/python2.7/dist-packages"
 ENV PYTHONPATH="$PYTHONPATH:/code/SuperBuild/src/opensfm"
