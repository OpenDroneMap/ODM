--- conflicted
+++ resolved
@@ -6,15 +6,13 @@
     export PYTHONPATH=$RUNPATH/SuperBuild/install/lib/python2.7/dist-packages:$RUNPATH/SuperBuild/src/opensfm:$PYTHONPATH
     export LD_LIBRARY_PATH=$LD_LIBRARY_PATH:$RUNPATH/SuperBuild/install/lib
 
-<<<<<<< HEAD
     os_version= echo $(lsb_release -sr)
-=======
+
     if [[ $2 =~ ^[0-9]+$ ]] ; then
         processes=$2
     else
         processes=$(nproc)
     fi
->>>>>>> 25a246db
 
     ## Before installing
     echo "Updating the system"
