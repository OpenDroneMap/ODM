--- conflicted
+++ resolved
@@ -187,31 +187,9 @@
       chmod -R u=rwX,go=rX $PYTHONUSERBASE/lib/python*
     stage:
       # strip the temporary build files and sources
-      - -odm/SuperBuild/build/opencv
-      - -odm/SuperBuild/build/openmvs 
-      - -odm/SuperBuild/build/odm_orthophoto
+      - -odm/SuperBuild/build
       - -odm/SuperBuild/download
-      - -odm/SuperBuild/src/ceres
-      - -odm/SuperBuild/src/untwine
-      - -odm/SuperBuild/src/entwine
-      - -odm/SuperBuild/src/gflags
-      - -odm/SuperBuild/src/hexer
-      - -odm/SuperBuild/src/lastools
-      - -odm/SuperBuild/src/laszip
-      - -odm/SuperBuild/src/mvstexturing
-      - -odm/SuperBuild/src/opencv
-      - -odm/SuperBuild/src/opengv
-      - -odm/SuperBuild/src/openmvs
-      - -odm/SuperBuild/src/pcl
-      - -odm/SuperBuild/src/pdal
-      - -odm/SuperBuild/src/vcg
-      - -odm/SuperBuild/src/dem2mesh
-      - -odm/SuperBuild/src/dem2points
-<<<<<<< HEAD
-      - -odm/SuperBuild/src/PoissonRecon      
-=======
-      - -odm/SuperBuild/src/odm_orthophoto
->>>>>>> 22373321
+      - -odm/SuperBuild/src
     prime:
       # remove any static-libraries
       - -**/*.a
