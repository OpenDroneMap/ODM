--- conflicted
+++ resolved
@@ -27,12 +27,8 @@
 
     def declare_io(self, params, inputs, outputs):
         inputs.declare("tree", "Struct with paths", [])
-<<<<<<< HEAD
         outputs.declare("reconstruction", "ODMReconstruction", [])
-=======
         inputs.declare("args", "The application arguments.", {})
-        outputs.declare("photos", "list of ODMPhotos", [])
->>>>>>> 95b2514c
 
     def process(self, inputs, outputs):
         # check if the extension is supported
@@ -70,15 +66,10 @@
             path_files = [io.join_paths(images_dir, f) for f in files]
 
             photos = []
-<<<<<<< HEAD
             with open(tree.dataset_list, 'w') as dataset_list:
                 for files in path_files:
                     photos += [make_odm_photo(self.params.force_focal, self.params.force_ccd, files)]
                     dataset_list.write(photos[-1].filename + '\n')
-=======
-            for files in path_files:
-                photos += [make_odm_photo(self.params.force_focal, self.params.force_ccd, files)]
->>>>>>> 95b2514c
 
             log.ODM_INFO('Found %s usable images' % len(photos))
         else:
