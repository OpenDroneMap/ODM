--- conflicted
+++ resolved
@@ -73,11 +73,7 @@
 
             # config
             config = [
-<<<<<<< HEAD
-            '-s4'
-=======
                 "-s%s" % args.mve_output_scale
->>>>>>> ef02d605
             ]
 
             # run mve
