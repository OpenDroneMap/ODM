--- conflicted
+++ resolved
@@ -52,7 +52,7 @@
 
         # define paths and create working directories
         system.mkdir_p(tree.odm_georeferencing)
-        if not args.skip_25dmesh: system.mkdir_p(tree.odm_25dgeoreferencing) 
+        if args.use_25dmesh: system.mkdir_p(tree.odm_25dgeoreferencing) 
         
         # in case a gcp file it's not provided, let's try to generate it using
         # images metadata. Internally calls jhead.
@@ -97,7 +97,7 @@
             'texturing_dir': tree.odm_texturing,
             'model': os.path.join(tree.odm_texturing, tree.odm_textured_model_obj)
         }]
-        if not args.skip_25dmesh:
+        if args.use_25dmesh:
             runs += [{
                     'georeferencing_dir': tree.odm_25dgeoreferencing,
                     'texturing_dir': tree.odm_25dtexturing,
@@ -169,11 +169,7 @@
                     geo_ref.utm_to_latlon(tree.odm_georeferencing_latlon, photo, idx)
 
                 # convert ply model to LAS reference system
-<<<<<<< HEAD
                 geo_ref.convert_to_las(odm_georeferencing_model_ply_geo,
-                                       tree.odm_georeferencing_pdal)
-=======
-                geo_ref.convert_to_las(tree.odm_georeferencing_model_ply_geo,
                                        tree.odm_georeferencing_model_las,
                                        tree.odm_georeferencing_las_json)
 
@@ -189,7 +185,6 @@
                         log.ODM_WARNING('Something went wrong. Check the logs in odm_georeferencing.')
                     else:
                         log.ODM_INFO('DEM created at {0}'.format(tree.odm_georeferencing_dem))
->>>>>>> e97fa0d0
 
                 # XYZ point cloud output
                 log.ODM_INFO("Creating geo-referenced CSV file (XYZ format)")
