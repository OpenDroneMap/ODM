--- conflicted
+++ resolved
@@ -98,11 +98,7 @@
                 elif args.use_opensfm_dense:
                     kwargs['input_pc_file'] = tree.opensfm_model
                 else:
-<<<<<<< HEAD
-                    kwargs['pc'] = tree.mve_model
-=======
-                    kwargs['input_pc_file'] = tree.smvs_model
->>>>>>> 6ce84358
+                    kwargs['input_pc_file'] = tree.mve_model
 
                 if transformPointCloud:
                     kwargs['pc_params'] = '-inputPointCloudFile {input_pc_file} -outputPointCloudFile {output_pc_file}'.format(**kwargs)
@@ -113,7 +109,7 @@
                         log.ODM_WARNING('NO SRS: The output point cloud will not have a SRS.')
                 else:
                     kwargs['pc_params'] = ''
-                    
+ 
                 # Check to see if the GCP file exists
 
                 if not self.params.use_exif and (self.params.gcp_file or tree.odm_georeferencing_gcp):
