--- conflicted
+++ resolved
@@ -9,12 +9,9 @@
 from dataset import ODMLoadDatasetCell
 from resize import ODMResizeCell
 from opensfm import ODMOpenSfMCell
-<<<<<<< HEAD
-=======
+
 from odm_slam import ODMSlamCell
-from pmvs import ODMPmvsCell
-from cmvs import ODMCmvsCell
->>>>>>> 2e9d8126
+
 from odm_meshing import ODMeshingCell
 from mvstex import ODMMvsTexCell
 from odm_georeferencing import ODMGeoreferencingCell
@@ -49,28 +46,7 @@
                                            processes=p.args.opensfm_processes,
                                            matching_gps_neighbors=p.args.matcher_neighbors,
                                            matching_gps_distance=p.args.matcher_distance),
-<<<<<<< HEAD
-                 'meshing': ODMeshingCell(max_vertex=p.args.odm_meshing_maxVertexCount,
-                                          oct_tree=p.args.odm_meshing_octreeDepth,
-                                          samples=p.args.odm_meshing_samplesPerNode,
-                                          solver=p.args.odm_meshing_solverDivide,
-                                          verbose=p.args.verbose),
-                 'texturing': ODMMvsTexCell(data_term=p.args.mvs_texturing_dataTerm,
-                                            outlier_rem_type=p.args.mvs_texturing_outlierRemovalType,
-                                            skip_vis_test=p.args.mvs_texturing_skipGeometricVisibilityTest,
-                                            skip_glob_seam_leveling=p.args.mvs_texturing_skipGlobalSeamLeveling,
-                                            skip_loc_seam_leveling=p.args.mvs_texturing_skipLocalSeamLeveling,
-                                            skip_hole_fill=p.args.mvs_texturing_skipHoleFilling,
-                                            keep_unseen_faces=p.args.mvs_texturing_keepUnseenFaces),
-=======
                  'slam': ODMSlamCell(),
-                 'cmvs': ODMCmvsCell(max_images=p.args.cmvs_maxImages),
-                 'pmvs': ODMPmvsCell(level=p.args.pmvs_level,
-                                     csize=p.args.pmvs_csize,
-                                     thresh=p.args.pmvs_threshold,
-                                     wsize=p.args.pmvs_wsize,
-                                     min_imgs=p.args.pmvs_min_images,
-                                     cores=p.args.pmvs_num_cores),
                  'meshing': ODMeshingCell(max_vertex=p.args.mesh_size,
                                           oct_tree=p.args.mesh_octree_depth,
                                           samples=p.args.mesh_samples,
@@ -83,7 +59,6 @@
                                             skip_loc_seam_leveling=p.args.texturing_skip_local_seam_leveling,
                                             skip_hole_fill=p.args.texturing_skip_hole_filling,
                                             keep_unseen_faces=p.args.texturing_keep_unseen_faces),
->>>>>>> 2e9d8126
                  'georeferencing': ODMGeoreferencingCell(img_size=p.args.resize_to,
                                                          gcp_file=p.args.gcp,
                                                          use_exif=p.args.use_exif,
@@ -160,16 +135,6 @@
         connections += [self.tree[:] >> self.slam['tree'],
                         self.args[:] >> self.slam['args']]
 
-        # run cmvs
-        connections += [self.tree[:] >> self.cmvs['tree'],
-                        self.args[:] >> self.cmvs['args'],
-                        self.slam['reconstruction'] >> self.cmvs['reconstruction']]
-
-        # run pmvs
-        connections += [self.tree[:] >> self.pmvs['tree'],
-                        self.args[:] >> self.pmvs['args'],
-                        self.cmvs['reconstruction'] >> self.pmvs['reconstruction']]
-
         # create odm mesh
         connections += [self.tree[:] >> self.meshing['tree'],
                         self.args[:] >> self.meshing['args'],
