--- conflicted
+++ resolved
@@ -91,7 +91,8 @@
                 b.write('ODM Benchmarking file created %s\nNumber of Cores: %s\n\n' % (system.now(), context.num_cores))
 
     def connections(self, _p):
-        run_slam = _p.args.video
+        if _p.args.video:
+            return self.slam_connections(_p)
 
         # define initial task
         # TODO: What is this?
@@ -99,34 +100,6 @@
         # initial_task_id = config.processopts.index(initial_task)
 
         # define the connections like you would for the plasm
-<<<<<<< HEAD
-        connections = []
-
-        if run_slam:
-            # run slam cell
-            connections += [self.tree[:] >> self.slam['tree'],
-                            self.args[:] >> self.slam['args']]
-
-            # run cmvs
-            connections += [self.tree[:] >> self.cmvs['tree'],
-                            self.args[:] >> self.cmvs['args'],
-                            self.slam['reconstruction'] >> self.cmvs['reconstruction']]
-        else:
-            #  load the dataset
-            connections += [self.tree[:] >> self.dataset['tree']]
-
-            # run resize cell
-            connections += [self.tree[:] >> self.resize['tree'],
-                            self.args[:] >> self.resize['args'],
-                            self.dataset['photos'] >> self.resize['photos']]
-
-            # run opensfm with images from load dataset
-            connections += [self.tree[:] >> self.opensfm['tree'],
-                            self.args[:] >> self.opensfm['args'],
-                            self.resize['photos'] >> self.opensfm['photos']]
-
-=======
-        # connections = []
 
         # load the dataset
         connections = [self.tree[:] >> self.dataset['tree']]
@@ -147,13 +120,52 @@
                             self.args[:] >> self.meshing['args'],
                             self.opensfm['reconstruction'] >> self.meshing['reconstruction']]
         else:
->>>>>>> 063a5d7b
             # run cmvs
             connections += [self.tree[:] >> self.cmvs['tree'],
                             self.args[:] >> self.cmvs['args'],
                             self.opensfm['reconstruction'] >> self.cmvs['reconstruction']]
 
-<<<<<<< HEAD
+            # run pmvs
+            connections += [self.tree[:] >> self.pmvs['tree'],
+                            self.args[:] >> self.pmvs['args'],
+                            self.cmvs['reconstruction'] >> self.pmvs['reconstruction']]
+
+            # create odm mesh from pmvs point cloud
+            connections += [self.tree[:] >> self.meshing['tree'],
+                            self.args[:] >> self.meshing['args'],
+                            self.pmvs['reconstruction'] >> self.meshing['reconstruction']]
+
+        # create odm texture
+        connections += [self.tree[:] >> self.texturing['tree'],
+                        self.args[:] >> self.texturing['args'],
+                        self.meshing['reconstruction'] >> self.texturing['reconstruction']]
+
+        # create odm georeference
+        connections += [self.tree[:] >> self.georeferencing['tree'],
+                        self.args[:] >> self.georeferencing['args'],
+                        self.dataset['photos'] >> self.georeferencing['photos'],
+                        self.texturing['reconstruction'] >> self.georeferencing['reconstruction']]
+
+        # create odm orthophoto
+        connections += [self.tree[:] >> self.orthophoto['tree'],
+                        self.args[:] >> self.orthophoto['args'],
+                        self.georeferencing['reconstruction'] >> self.orthophoto['reconstruction']]
+
+        return connections
+
+    def slam_connections(self, _p):
+        """Get connections used when running from video instead of images."""
+        connections = []
+
+        # run slam cell
+        connections += [self.tree[:] >> self.slam['tree'],
+                        self.args[:] >> self.slam['args']]
+
+        # run cmvs
+        connections += [self.tree[:] >> self.cmvs['tree'],
+                        self.args[:] >> self.cmvs['args'],
+                        self.slam['reconstruction'] >> self.cmvs['reconstruction']]
+
         # run pmvs
         connections += [self.tree[:] >> self.pmvs['tree'],
                         self.args[:] >> self.pmvs['args'],
@@ -163,33 +175,10 @@
         connections += [self.tree[:] >> self.meshing['tree'],
                         self.args[:] >> self.meshing['args'],
                         self.pmvs['reconstruction'] >> self.meshing['reconstruction']]
-=======
-            # run pmvs
-            connections += [self.tree[:] >> self.pmvs['tree'],
-                            self.args[:] >> self.pmvs['args'],
-                            self.cmvs['reconstruction'] >> self.pmvs['reconstruction']]
-
-            # create odm mesh from pmvs point cloud
-            connections += [self.tree[:] >> self.meshing['tree'],
-                            self.args[:] >> self.meshing['args'],
-                            self.pmvs['reconstruction'] >> self.meshing['reconstruction']]
->>>>>>> 063a5d7b
 
         # create odm texture
         connections += [self.tree[:] >> self.texturing['tree'],
                         self.args[:] >> self.texturing['args'],
                         self.meshing['reconstruction'] >> self.texturing['reconstruction']]
 
-        if not run_slam:
-            # create odm georeference
-            connections += [self.tree[:] >> self.georeferencing['tree'],
-                            self.args[:] >> self.georeferencing['args'],
-                            self.dataset['photos'] >> self.georeferencing['photos'],
-                            self.texturing['reconstruction'] >> self.georeferencing['reconstruction']]
-
-            # create odm orthophoto
-            connections += [self.tree[:] >> self.orthophoto['tree'],
-                            self.args[:] >> self.orthophoto['args'],
-                            self.georeferencing['reconstruction'] >> self.orthophoto['reconstruction']]
-
         return connections