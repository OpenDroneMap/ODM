--- conflicted
+++ resolved
@@ -37,41 +37,6 @@
         Implement the virtual function from the base class
         Only cells from which something is forwarded have to be declared
         """
-<<<<<<< HEAD
-        cells = { 'args': ecto.Constant(value=p.args),
-                  'dataset': ODMLoadDatasetCell(force_focal=p.args['force_focal'],
-                                                force_ccd=p.args['force_ccd']),
-                  'resize': ODMResizeCell(resize_to=p.args['resize_to']),
-                  'opensfm': ODMOpenSfMCell(use_exif_size=False,
-                                            feature_process_size=p.args['resize_to'],
-                                            feature_min_frames=p.args['min_num_features'],
-                                            processes=context.num_cores,
-                                            matching_gps_neighbors=p.args['matcher_neighbors'],
-                                            matching_gps_distance=p.args['matcher_distance']),
-                  'slam': ODMSlamCell(),
-                  'cmvs': ODMCmvsCell(max_images=p.args['cmvs_maxImages']),
-                  'pmvs': ODMPmvsCell(level=p.args['pmvs_level'],
-                                      csize=p.args['pmvs_csize'],
-                                      thresh=p.args['pmvs_threshold'],
-                                      wsize=p.args['pmvs_wsize'],
-                                      min_imgs=p.args['pmvs_minImageNum'],
-                                      cores=p.args['pmvs_num_cores']),
-                  'meshing': ODMeshingCell(max_vertex=p.args['odm_meshing_maxVertexCount'],
-                                           oct_tree=p.args['odm_meshing_octreeDepth'],
-                                           samples=p.args['odm_meshing_samplesPerNode'],
-                                           solver=p.args['odm_meshing_solverDivide']),
-                  'texturing': ODMTexturingCell(resize=p.args['resize_to'],
-                                                resolution=p.args['odm_texturing_textureResolution'],
-                                                size=p.args['odm_texturing_textureWithSize']),
-                  'georeferencing': ODMGeoreferencingCell(img_size=p.args['resize_to'],
-                                                          gcp_file=p.args['odm_georeferencing_gcpFile'],
-                                                          use_gcp=p.args['odm_georeferencing_useGcp']),
-                  'orthophoto': ODMOrthoPhotoCell(resolution=p.args['odm_orthophoto_resolution'])
-
-        }
-
-        return cells    
-=======
         cells = {'args': ecto.Constant(value=p.args),
                  'dataset': ODMLoadDatasetCell(force_focal=p.args.force_focal,
                                                force_ccd=p.args.force_ccd),
@@ -82,6 +47,7 @@
                                            processes=context.num_cores,
                                            matching_gps_neighbors=p.args.matcher_neighbors,
                                            matching_gps_distance=p.args.matcher_distance),
+                 'slam': ODMSlamCell(),
                  'cmvs': ODMCmvsCell(max_images=p.args.cmvs_maxImages),
                  'pmvs': ODMPmvsCell(level=p.args.pmvs_level,
                                      csize=p.args.pmvs_csize,
@@ -100,11 +66,9 @@
                                                          gcp_file=p.args.odm_georeferencing_gcpFile,
                                                          use_gcp=p.args.odm_georeferencing_useGcp),
                  'orthophoto': ODMOrthoPhotoCell(resolution=p.args.odm_orthophoto_resolution)
-
-                 }
+                }
 
         return cells
->>>>>>> dd24b150
 
     def configure(self, p, _i, _o):
         tree = types.ODM_Tree(p.args.project_path)
@@ -126,57 +90,36 @@
         # initial_task_id = config.processopts.index(initial_task)
 
         # define the connections like you would for the plasm
-        # connections = []
+        connections = []
 
-<<<<<<< HEAD
         if run_slam:
             # run slam cell
-            connections += [ self.tree[:] >> self.slam['tree'],
-                             self.args[:] >> self.slam['args'] ]
+            connections += [self.tree[:] >> self.slam['tree'],
+                            self.args[:] >> self.slam['args']]
 
             # run cmvs
-            connections += [ self.tree[:] >> self.cmvs['tree'],
-                             self.args[:] >> self.cmvs['args'],
-                             self.slam['reconstruction'] >> self.cmvs['reconstruction'] ]
+            connections += [self.tree[:] >> self.cmvs['tree'],
+                            self.args[:] >> self.cmvs['args'],
+                            self.slam['reconstruction'] >> self.cmvs['reconstruction']]
         else:
             #  load the dataset
-            connections = [ self.tree[:] >> self.dataset['tree'] ]
+            connections = [self.tree[:] >> self.dataset['tree']]
 
             # run resize cell
-            connections += [ self.tree[:] >> self.resize['tree'],
-                             self.args[:] >> self.resize['args'],
-                             self.dataset['photos'] >> self.resize['photos'] ]
+            connections += [self.tree[:] >> self.resize['tree'],
+                            self.args[:] >> self.resize['args'],
+                            self.dataset['photos'] >> self.resize['photos']]
 
             # run opensfm with images from load dataset
-            connections += [ self.tree[:] >> self.opensfm['tree'],
-                             self.args[:] >> self.opensfm['args'],
-                             self.resize['photos'] >> self.opensfm['photos'] ]
+            connections += [self.tree[:] >> self.opensfm['tree'],
+                            self.args[:] >> self.opensfm['args'],
+                            self.resize['photos'] >> self.opensfm['photos']]
 
             # run cmvs
-            connections += [ self.tree[:] >> self.cmvs['tree'],
-                             self.args[:] >> self.cmvs['args'],
-                             self.opensfm['reconstruction'] >> self.cmvs['reconstruction'] ]
-  
-=======
-        # load the dataset
-        connections = [self.tree[:] >> self.dataset['tree']]
+            connections += [self.tree[:] >> self.cmvs['tree'],
+                            self.args[:] >> self.cmvs['args'],
+                            self.opensfm['reconstruction'] >> self.cmvs['reconstruction']]
 
-        # run resize cell
-        connections += [self.tree[:] >> self.resize['tree'],
-                        self.args[:] >> self.resize['args'],
-                        self.dataset['photos'] >> self.resize['photos']]
-
-        # run opensfm with images from load dataset
-        connections += [self.tree[:] >> self.opensfm['tree'],
-                        self.args[:] >> self.opensfm['args'],
-                        self.resize['photos'] >> self.opensfm['photos']]
-
-        # run cmvs
-        connections += [self.tree[:] >> self.cmvs['tree'],
-                        self.args[:] >> self.cmvs['args'],
-                        self.opensfm['reconstruction'] >> self.cmvs['reconstruction']]
-
->>>>>>> dd24b150
         # run pmvs
         connections += [self.tree[:] >> self.pmvs['tree'],
                         self.args[:] >> self.pmvs['args'],
@@ -188,37 +131,20 @@
                         self.pmvs['reconstruction'] >> self.meshing['reconstruction']]
 
         # create odm texture
-<<<<<<< HEAD
-        connections += [ self.tree[:] >> self.texturing['tree'],
-                         self.args[:] >> self.texturing['args'],
-                         self.meshing['reconstruction'] >> self.texturing['reconstruction'] ]
-    
-        if not run_slam:
-            # create odm georeference
-            connections += [ self.tree[:] >> self.georeferencing['tree'],
-                             self.args[:] >> self.georeferencing['args'],
-                             self.dataset['photos'] >> self.georeferencing['photos'],
-                             self.texturing['reconstruction'] >> self.georeferencing['reconstruction'] ]
-
-             ## create odm orthophoto
-            connections += [ self.tree[:] >> self.orthophoto['tree'],
-                             self.args[:] >> self.orthophoto['args'],
-                             self.georeferencing['reconstruction'] >> self.orthophoto['reconstruction'] ]
-=======
         connections += [self.tree[:] >> self.texturing['tree'],
                         self.args[:] >> self.texturing['args'],
                         self.meshing['reconstruction'] >> self.texturing['reconstruction']]
 
-        # create odm georeference
-        connections += [self.tree[:] >> self.georeferencing['tree'],
-                        self.args[:] >> self.georeferencing['args'],
-                        self.dataset['photos'] >> self.georeferencing['photos'],
-                        self.texturing['reconstruction'] >> self.georeferencing['reconstruction']]
+        if not run_slam:
+            # create odm georeference
+            connections += [self.tree[:] >> self.georeferencing['tree'],
+                            self.args[:] >> self.georeferencing['args'],
+                            self.dataset['photos'] >> self.georeferencing['photos'],
+                            self.texturing['reconstruction'] >> self.georeferencing['reconstruction']]
 
-        # create odm orthophoto
-        connections += [self.tree[:] >> self.orthophoto['tree'],
-                        self.args[:] >> self.orthophoto['args'],
-                        self.georeferencing['reconstruction'] >> self.orthophoto['reconstruction']]
->>>>>>> dd24b150
+            # create odm orthophoto
+            connections += [self.tree[:] >> self.orthophoto['tree'],
+                            self.args[:] >> self.orthophoto['args'],
+                            self.georeferencing['reconstruction'] >> self.orthophoto['reconstruction']]
 
         return connections