--- conflicted
+++ resolved
@@ -1,20 +1,12 @@
-<<<<<<< HEAD
-bin
-data
-include
-lib
-logs
-share
-src
-=======
 *~
 bin/
 include/
 lib/
 logs/
+share/
 src/
 
 cmvs.tar.gz
 parallel.tar.bz2
 pcl.tar.gz
->>>>>>> 4d73ed45
+ceres-solver.tar.gz