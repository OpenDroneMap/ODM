--- conflicted
+++ resolved
@@ -131,10 +131,7 @@
   libcv-dev libcvaux-dev libopencv-dev \
   gdal-bin \
   exiv2 \
-<<<<<<< HEAD
-=======
   libgoogle-glog-dev libatlas-base-dev libsuitesparse-dev \
->>>>>>> 3c6071a4
   > "$TOOLS_LOG_PATH/apt-get_install.log" 2>&1
 else
 sudo apt-get install --assume-yes --install-recommends \
@@ -148,14 +145,11 @@
   libzip-dev \
   libswitch-perl \
   libcv-dev libcvaux-dev libopencv-dev \
-<<<<<<< HEAD
-=======
   libgoogle-glog-dev libatlas-base-dev libeigen3-dev libsuitesparse-dev \
   python-dev python-pip libboost-python-dev \
   python-numpy-dev python-scipy python-yaml \
   python-opencv \
   python-pyexiv2 \
->>>>>>> 3c6071a4
   gdal-bin \
   exiv2 \
   > "$TOOLS_LOG_PATH/apt-get_install.log" 2>&1
@@ -193,11 +187,8 @@
 cmvs.tar.gz http://www.di.ens.fr/cmvs/cmvs-fix2.tar.gz
 graclus.tar.gz http://smathermather.github.io/BundlerTools/patched_files/src/graclus/graclus1.2.tar.gz
 pcl.tar.gz https://github.com/PointCloudLibrary/pcl/archive/pcl-1.7.2.tar.gz
-<<<<<<< HEAD
-=======
 ceres-solver.tar.gz http://ceres-solver.org/ceres-solver-1.10.0.tar.gz
 opencv.zip https://github.com/Itseez/opencv/archive/2.4.11.zip
->>>>>>> 3c6071a4
 LAStools.zip http://lastools.org/download/LAStools.zip
 EOF
 git clone  https://github.com/mapillary/OpenSfM.git $OPENSFM_PATH
@@ -227,14 +218,9 @@
 mv -f PoissonRecon        "$PSR_PATH"
 mv -f cmvs                "$CMVS_PATH"
 mv -f pcl-pcl-1.7.2       "$PCL_PATH"
-<<<<<<< HEAD
-mv -f LAStools            "$LASTOOLS_PATH"
-
-=======
 mv -f ceres-solver-1.10.0 "$CERES_PATH"
 mv -f opencv-2.4.11       "$OPENCV_PATH"
 mv -f LAStools            "$LASTOOLS_PATH"
->>>>>>> 3c6071a4
 
 
 echo "  < done - `date`"
