set(_proj_name opensfm)
set(_SB_BINARY_DIR "${SB_BINARY_DIR}/${_proj_name}")

ExternalProject_Add(${_proj_name}
  DEPENDS           ceres opencv gflags
  PREFIX            ${_SB_BINARY_DIR}
  TMP_DIR           ${_SB_BINARY_DIR}/tmp
  STAMP_DIR         ${_SB_BINARY_DIR}/stamp
  #--Download step--------------
  DOWNLOAD_DIR      ${SB_DOWNLOAD_DIR}
  GIT_REPOSITORY    https://github.com/OpenDroneMap/OpenSfM/
<<<<<<< HEAD
  GIT_TAG           gpu
=======
  GIT_TAG           242
>>>>>>> b3ed3130
  #--Update/Patch step----------
  UPDATE_COMMAND    git submodule update --init --recursive
  #--Configure step-------------
  SOURCE_DIR        ${SB_SOURCE_DIR}/${_proj_name}
  CONFIGURE_COMMAND cmake <SOURCE_DIR>/${_proj_name}/src
    -DCERES_ROOT_DIR=${SB_INSTALL_DIR}
    -DOpenCV_DIR=${SB_INSTALL_DIR}/lib/cmake/opencv4
    -DADDITIONAL_INCLUDE_DIRS=${SB_INSTALL_DIR}/include
    -DOPENSFM_BUILD_TESTS=off
    -DPYTHON_EXECUTABLE=/usr/bin/python3
  #--Build step-----------------
  BINARY_DIR        ${_SB_BINARY_DIR}
  #--Install step---------------
  INSTALL_COMMAND    ""
  #--Output logging-------------
  LOG_DOWNLOAD      OFF
  LOG_CONFIGURE     OFF
  LOG_BUILD         OFF
)<|MERGE_RESOLUTION|>--- conflicted
+++ resolved
@@ -9,11 +9,7 @@
   #--Download step--------------
   DOWNLOAD_DIR      ${SB_DOWNLOAD_DIR}
   GIT_REPOSITORY    https://github.com/OpenDroneMap/OpenSfM/
-<<<<<<< HEAD
-  GIT_TAG           gpu
-=======
-  GIT_TAG           242
->>>>>>> b3ed3130
+  GIT_TAG           246
   #--Update/Patch step----------
   UPDATE_COMMAND    git submodule update --init --recursive
   #--Configure step-------------
