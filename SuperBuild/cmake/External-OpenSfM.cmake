set(_proj_name opensfm)
set(_SB_BINARY_DIR "${SB_BINARY_DIR}/${_proj_name}")

ExternalProject_Add(${_proj_name}
  DEPENDS           ceres opencv opengv
  PREFIX            ${_SB_BINARY_DIR}
  TMP_DIR           ${_SB_BINARY_DIR}/tmp
  STAMP_DIR         ${_SB_BINARY_DIR}/stamp
  #--Download step--------------
  DOWNLOAD_DIR      ${SB_DOWNLOAD_DIR}
<<<<<<< HEAD
  URL               https://github.com/mapillary/OpenSfM/archive/0a5a6f07b66088e9b63bddaf29bb8f49dd39f9e4.zip
  URL_MD5           2ed2c4a31801ddd57740261aaaf97ac9
=======
  GIT_REPOSITORY    https://github.com/mapillary/OpenSfM.git
  GIT_TAG           feature-split-dataset
>>>>>>> ba22c680
  #--Update/Patch step----------
  UPDATE_COMMAND    ""
  #--Configure step-------------
  SOURCE_DIR        ${SB_SOURCE_DIR}/${_proj_name}
  CONFIGURE_COMMAND cmake <SOURCE_DIR>/${_proj_name}/src
    -DCERES_ROOT_DIR=${SB_INSTALL_DIR}
    -DOpenCV_DIR=${SB_INSTALL_DIR}/share/OpenCV
    -DOPENSFM_BUILD_TESTS=off

  #--Build step-----------------
  BINARY_DIR        ${_SB_BINARY_DIR}
  #--Install step---------------
  INSTALL_COMMAND    ""
  #--Output logging-------------
  LOG_DOWNLOAD      OFF
  LOG_CONFIGURE     OFF
  LOG_BUILD         OFF
)<|MERGE_RESOLUTION|>--- conflicted
+++ resolved
@@ -8,13 +8,8 @@
   STAMP_DIR         ${_SB_BINARY_DIR}/stamp
   #--Download step--------------
   DOWNLOAD_DIR      ${SB_DOWNLOAD_DIR}
-<<<<<<< HEAD
-  URL               https://github.com/mapillary/OpenSfM/archive/0a5a6f07b66088e9b63bddaf29bb8f49dd39f9e4.zip
-  URL_MD5           2ed2c4a31801ddd57740261aaaf97ac9
-=======
   GIT_REPOSITORY    https://github.com/mapillary/OpenSfM.git
   GIT_TAG           feature-split-dataset
->>>>>>> ba22c680
   #--Update/Patch step----------
   UPDATE_COMMAND    ""
   #--Configure step-------------
