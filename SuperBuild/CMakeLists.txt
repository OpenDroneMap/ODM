cmake_minimum_required(VERSION 2.8)

project(ODM-SuperBuild)

# Setup SuperBuild root location
set(SB_ROOT_DIR ${CMAKE_CURRENT_SOURCE_DIR})

# Path to additional CMake modules
set(CMAKE_MODULE_PATH ${SB_ROOT_DIR}/cmake)

include(ExternalProject)
include(ExternalProject-Setup)


################################
# Setup SuperBuild directories #
################################

# Setup location where source tar-balls are downloaded
set(SB_DOWNLOAD_DIR "${SB_ROOT_DIR}/download"
    CACHE PATH "Location where source tar-balls are (to be) downloaded.")
mark_as_advanced(SB_DOWNLOAD_DIR)

message(STATUS "SuperBuild files will be downloaded to: ${SB_DOWNLOAD_DIR}")


# Setup location where source tar-balls are located
set(SB_SOURCE_DIR "${SB_ROOT_DIR}/src"
    CACHE PATH "Location where source tar-balls are (will be).")
mark_as_advanced(SB_SOURCE_DIR)

message(STATUS "SuperBuild source files will be extracted to: ${SB_SOURCE_DIR}")


# Setup location where source tar-balls are located
set(SB_INSTALL_DIR "${SB_ROOT_DIR}/install"
    CACHE PATH "Location where source tar-balls are (will be) installed.")
mark_as_advanced(SB_SOURCE_DIR)

message(STATUS "SuperBuild source files will be installed to: ${SB_INSTALL_DIR}")


# Setup location where binary files are located
set(SB_BINARY_DIR "${SB_ROOT_DIR}/build"
    CACHE PATH "Location where files are (will be) located.")
mark_as_advanced(SB_BINARY_DIR)

message(STATUS "SuperBuild binary files will be located to: ${SB_BINARY_DIR}")


#########################################
# Download and install third party libs #
#########################################

# ---------------------------------------------------------------------------------------------
# Open Source Computer Vision (OpenCV)
#
set(ODM_OpenCV_Version 2.4.11)
option(ODM_BUILD_OpenCV "Force to build OpenCV library" OFF)

SETUP_EXTERNAL_PROJECT(OpenCV ${ODM_OpenCV_Version} ${ODM_BUILD_OpenCV})


# ---------------------------------------------------------------------------------------------
# Point Cloud Library (PCL)
#
set(ODM_PCL_Version 1.7.2)
option(ODM_BUILD_PCL "Force to build PCL library" OFF)

SETUP_EXTERNAL_PROJECT(PCL ${ODM_PCL_Version} ${ODM_BUILD_PCL})


# ---------------------------------------------------------------------------------------------
# Google Flags library (GFlags)
#
set(ODM_GFlags_Version 2.1.2)
option(ODM_BUILD_GFlags "Force to build GFlags library" OFF)

SETUP_EXTERNAL_PROJECT(GFlags ${ODM_GFlags_Version} ${ODM_BUILD_GFlags})


# ---------------------------------------------------------------------------------------------
# Ceres Solver
#
set(ODM_Ceres_Version 1.10.0)
option(ODM_BUILD_Ceres "Force to build Ceres library" OFF)

SETUP_EXTERNAL_PROJECT(Ceres ${ODM_Ceres_Version} ${ODM_BUILD_Ceres})


# ---------------------------------------------------------------------------------------------
# Open Geometric Vision (OpenGV)
# Open Structure from Motion (OpenSfM)
# Clustering Views for Multi-view Stereo (CMVS)
# Catkin
# Ecto
#

set(custom_libs OpenGV
				OpenSfM
				CMVS
				Catkin
				Ecto
<<<<<<< HEAD
				LAStools
				Pangolin
				ORB_SLAM2)
=======
				PDAL)
>>>>>>> dd24b150

foreach(lib ${custom_libs})
	SETUP_EXTERNAL_PROJECT_CUSTOM(${lib})
endforeach()
<|MERGE_RESOLUTION|>--- conflicted
+++ resolved
@@ -101,13 +101,10 @@
 				CMVS
 				Catkin
 				Ecto
-<<<<<<< HEAD
+				PDAL
 				LAStools
 				Pangolin
 				ORB_SLAM2)
-=======
-				PDAL)
->>>>>>> dd24b150
 
 foreach(lib ${custom_libs})
 	SETUP_EXTERNAL_PROJECT_CUSTOM(${lib})
