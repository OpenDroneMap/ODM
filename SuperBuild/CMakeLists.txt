cmake_minimum_required(VERSION 3.1)

project(ODM-SuperBuild)

if (NOT CMAKE_BUILD_TYPE)
    message(STATUS "No build type selected, default to Release")
    set(CMAKE_BUILD_TYPE "Release")
endif()

# Setup SuperBuild root location
set(SB_ROOT_DIR ${CMAKE_CURRENT_SOURCE_DIR})

# Path to additional CMake modules
set(CMAKE_MODULE_PATH ${SB_ROOT_DIR}/cmake)

include(ExternalProject)
include(ExternalProject-Setup)

option(ODM_BUILD_SLAM "Build SLAM module" OFF)


################################
# Setup SuperBuild directories #
################################

# Setup location where source tar-balls are downloaded
set(SB_DOWNLOAD_DIR "${SB_ROOT_DIR}/download"
    CACHE PATH "Location where source tar-balls are (to be) downloaded.")
mark_as_advanced(SB_DOWNLOAD_DIR)

message(STATUS "SuperBuild files will be downloaded to: ${SB_DOWNLOAD_DIR}")


# Setup location where source tar-balls are located
set(SB_SOURCE_DIR "${SB_ROOT_DIR}/src"
    CACHE PATH "Location where source tar-balls are (will be).")
mark_as_advanced(SB_SOURCE_DIR)

message(STATUS "SuperBuild source files will be extracted to: ${SB_SOURCE_DIR}")


# Setup location where source tar-balls are located
set(SB_INSTALL_DIR "${SB_ROOT_DIR}/install"
    CACHE PATH "Location where source tar-balls are (will be) installed.")
mark_as_advanced(SB_SOURCE_DIR)

message(STATUS "SuperBuild source files will be installed to: ${SB_INSTALL_DIR}")


# Setup location where binary files are located
set(SB_BINARY_DIR "${SB_ROOT_DIR}/build"
    CACHE PATH "Location where files are (will be) located.")
mark_as_advanced(SB_BINARY_DIR)

message(STATUS "SuperBuild binary files will be located to: ${SB_BINARY_DIR}")


#########################################
# Download and install third party libs #
#########################################

# ---------------------------------------------------------------------------------------------
# Open Source Computer Vision (OpenCV)
#
set(ODM_OpenCV_Version 2.4.11)
option(ODM_BUILD_OpenCV "Force to build OpenCV library" OFF)

SETUP_EXTERNAL_PROJECT(OpenCV ${ODM_OpenCV_Version} ${ODM_BUILD_OpenCV})


# ---------------------------------------------------------------------------------------------
# Point Cloud Library (PCL)
#
set(ODM_PCL_Version 1.7.2)
option(ODM_BUILD_PCL "Force to build PCL library" OFF)

SETUP_EXTERNAL_PROJECT(PCL ${ODM_PCL_Version} ${ODM_BUILD_PCL})


# ---------------------------------------------------------------------------------------------
# Google Flags library (GFlags)
#
set(ODM_GFlags_Version 2.1.2)
option(ODM_BUILD_GFlags "Force to build GFlags library" OFF)

SETUP_EXTERNAL_PROJECT(GFlags ${ODM_GFlags_Version} ${ODM_BUILD_GFlags})


# ---------------------------------------------------------------------------------------------
# Ceres Solver
#
set(ODM_Ceres_Version 1.10.0)
option(ODM_BUILD_Ceres "Force to build Ceres library" OFF)

SETUP_EXTERNAL_PROJECT(Ceres ${ODM_Ceres_Version} ${ODM_BUILD_Ceres})


# ---------------------------------------------------------------------------------------------
# Hexer
#
SETUP_EXTERNAL_PROJECT(Hexer 1.4 ON)

# ---------------------------------------------------------------------------------------------
# Open Geometric Vision (OpenGV)
# Open Structure from Motion (OpenSfM)
# Catkin
# Ecto
#

set(custom_libs OpenGV
				OpenSfM
				Catkin
				Ecto
				LASzip
				PDAL
				MvsTexturing
)

# Dependencies of the SLAM module
if(ODM_BUILD_SLAM)
	list(APPEND custom_libs
				Pangolin
				ORB_SLAM2)
endif()

foreach(lib ${custom_libs})
	SETUP_EXTERNAL_PROJECT_CUSTOM(${lib})
endforeach()

## Add smvs Build

<<<<<<< HEAD
externalproject_add(smvs
    GIT_REPOSITORY  https://github.com/flanggut/smvs.git
    GIT_TAG         6a7d0c095aa66ab98c5b285c2bc04e34d8993353
=======
externalproject_add(mve
    GIT_REPOSITORY  https://github.com/simonfuhrmann/mve.git
>>>>>>> 7cf10bf0
    UPDATE_COMMAND  ""
    SOURCE_DIR      ${SB_SOURCE_DIR}/elibs/mve
    CONFIGURE_COMMAND ""
    BUILD_IN_SOURCE 1
    BUILD_COMMAND   make
    INSTALL_COMMAND ""
)

<<<<<<< HEAD
externalproject_add(mve
    GIT_REPOSITORY  https://github.com/simonfuhrmann/mve.git
    GIT_TAG         2106a5b0aef61a7f744551510b1b4c5d8e3be594
=======
externalproject_add(smvs
    DEPENDS         mve
    GIT_REPOSITORY  https://github.com/flanggut/smvs.git
>>>>>>> 7cf10bf0
    UPDATE_COMMAND  ""
    SOURCE_DIR      ${SB_SOURCE_DIR}/elibs/smvs
    CONFIGURE_COMMAND ""
    BUILD_IN_SOURCE 1
    BUILD_COMMAND   make
    INSTALL_COMMAND ""
)
<<<<<<< HEAD

externalproject_add(poissonrecon
    GIT_REPOSITORY    https://github.com/mkazhdan/PoissonRecon.git
    GIT_TAG           ce5005ae3094d902d551a65a8b3131e06f45e7cf
    SOURCE_DIR        ${SB_SOURCE_DIR}/PoissonRecon
    UPDATE_COMMAND    ""
    CONFIGURE_COMMAND ""
    BUILD_IN_SOURCE 1
    BUILD_COMMAND     make poissonrecon
    INSTALL_COMMAND   ""
)
=======
>>>>>>> 7cf10bf0
<|MERGE_RESOLUTION|>--- conflicted
+++ resolved
@@ -129,14 +129,9 @@
 
 ## Add smvs Build
 
-<<<<<<< HEAD
-externalproject_add(smvs
-    GIT_REPOSITORY  https://github.com/flanggut/smvs.git
-    GIT_TAG         6a7d0c095aa66ab98c5b285c2bc04e34d8993353
-=======
 externalproject_add(mve
     GIT_REPOSITORY  https://github.com/simonfuhrmann/mve.git
->>>>>>> 7cf10bf0
+    GIT_TAG         2106a5b0aef61a7f744551510b1b4c5d8e3be594
     UPDATE_COMMAND  ""
     SOURCE_DIR      ${SB_SOURCE_DIR}/elibs/mve
     CONFIGURE_COMMAND ""
@@ -145,15 +140,10 @@
     INSTALL_COMMAND ""
 )
 
-<<<<<<< HEAD
-externalproject_add(mve
-    GIT_REPOSITORY  https://github.com/simonfuhrmann/mve.git
-    GIT_TAG         2106a5b0aef61a7f744551510b1b4c5d8e3be594
-=======
 externalproject_add(smvs
     DEPENDS         mve
     GIT_REPOSITORY  https://github.com/flanggut/smvs.git
->>>>>>> 7cf10bf0
+    GIT_TAG         6a7d0c095aa66ab98c5b285c2bc04e34d8993353
     UPDATE_COMMAND  ""
     SOURCE_DIR      ${SB_SOURCE_DIR}/elibs/smvs
     CONFIGURE_COMMAND ""
@@ -161,7 +151,6 @@
     BUILD_COMMAND   make
     INSTALL_COMMAND ""
 )
-<<<<<<< HEAD
 
 externalproject_add(poissonrecon
     GIT_REPOSITORY    https://github.com/mkazhdan/PoissonRecon.git
@@ -172,6 +161,4 @@
     BUILD_IN_SOURCE 1
     BUILD_COMMAND     make poissonrecon
     INSTALL_COMMAND   ""
-)
-=======
->>>>>>> 7cf10bf0
+)