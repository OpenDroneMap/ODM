import argparse
import context

# parse arguments
processopts = ['resize', 'opensfm', 'slam', 'cmvs', 'pmvs',
               'odm_meshing', 'mvs_texturing', 'odm_georeferencing',
               'odm_orthophoto']


class RerunFrom(argparse.Action):
    def __call__(self, parser, namespace, values, option_string=None):
        setattr(namespace, self.dest, processopts[processopts.index(values):])


parser = argparse.ArgumentParser(description='OpenDroneMap')


def config():
    parser.add_argument('--images', '-i',
                        metavar='<string>',
                        help='Path to input images'),

    parser.add_argument('--project-path',
                        metavar='<string>',
                        help='Path to the project to process')

    parser.add_argument('--resize-to',  # currently doesn't support 'orig'
                        metavar='<integer>',
                        default=2400,
                        type=int,
                        help='resizes images by the largest side')

    parser.add_argument('--start-with', '-s',
                        metavar='<string>',
                        default='resize',
                        choices=processopts,
                        help=('Can be one of: ' + ' | '.join(processopts)))

    parser.add_argument('--end-with', '-e',
                        metavar='<string>',
                        default='odm_orthophoto',
                        choices=processopts,
                        help=('Can be one of:' + ' | '.join(processopts)))

    rerun = parser.add_mutually_exclusive_group()

    rerun.add_argument('--rerun', '-r',
                       metavar='<string>',
                       choices=processopts,
                       help=('Can be one of:' + ' | '.join(processopts)))

    rerun.add_argument('--rerun-all',
                       action='store_true',
                       default=False,
                       help='force rerun of all tasks')

    rerun.add_argument('--rerun-from',
                       action=RerunFrom,
                       metavar='<string>',
                       choices=processopts,
                       help=('Can be one of:' + ' | '.join(processopts)))

    parser.add_argument('--video',
                        metavar='<string>',
                        help='Path to the video file to process')

    parser.add_argument('--slam-config',
                        metavar='<string>',
                        help='Path to config file for orb-slam')

    parser.add_argument('--force-focal',
                        metavar='<positive float>',
                        type=float,
                        help=('Override the focal length information for the '
                              'images'))

    parser.add_argument('--force-ccd',
                        metavar='<positive float>',
                        type=float,
                        help='Override the ccd width information for the images')

    parser.add_argument('--min-num-features',
                        metavar='<integer>',
                        default=4000,
                        type=int,
                        help=('Minimum number of features to extract per image. '
                              'More features leads to better results but slower '
                              'execution. Default: %(default)s'))

    parser.add_argument('--matcher-threshold',
                        metavar='<percent>',
                        default=2.0,
                        type=float,
                        help=('Ignore matched keypoints if the two images share '
                              'less than <float> percent of keypoints. Default:'
                              ' %(default)s'))

    parser.add_argument('--matcher-ratio',
                        metavar='<float>',
                        default=0.6,
                        type=float,
                        help=('Ratio of the distance to the next best matched '
                              'keypoint. Default: %(default)s'))

    parser.add_argument('--matcher-neighbors',
                        type=int,
                        metavar='<integer>',
                        default=8,
                        help='Number of nearest images to pre-match based on GPS '
                             'exif data. Set to 0 to skip pre-matching. '
                             'Neighbors works together with Distance parameter, '
                             'set both to 0 to not use pre-matching. OpenSFM '
                             'uses both parameters at the same time, Bundler '
                             'uses only one which has value, prefering the '
                             'Neighbors parameter. Default: %(default)s')

    parser.add_argument('--matcher-distance',
                        metavar='<integer>',
                        default=0,
                        type=int,
                        help='Distance threshold in meters to find pre-matching '
                             'images based on GPS exif data. Set to 0 to skip '
                             'pre-matching. Default: %(default)s')

<<<<<<< HEAD
    parser.add_argument('--odm_meshing-maxVertexCount',
=======
    parser.add_argument('--opensfm-processes',
                        metavar='<positive integer>',
                        default=context.num_cores,
                        type=int,
                        help=('The maximum number of processes to use in dense '
                              'reconstruction. Default: %(default)s'))

    parser.add_argument('--use-opensfm-pointcloud',
                        action='store_true',
                        default=False,
                        help='Use OpenSfM to compute the point cloud instead '
                             'of PMVS')

    parser.add_argument('--cmvs-maxImages',
                        metavar='<integer>',
                        default=500,
                        type=int,
                        help='The maximum number of images per cluster. '
                             'Default: %(default)s')

    parser.add_argument('--pmvs-level',
                        metavar='<positive integer>',
                        default=1,
                        type=int,
                        help=('The level in the image pyramid that is used '
                              'for the computation. see '
                              'http://www.di.ens.fr/pmvs/documentation.html for '
                              'more pmvs documentation. Default: %(default)s'))

    parser.add_argument('--pmvs-csize',
                        metavar='< positive integer>',
                        default=2,
                        type=int,
                        help='Cell size controls the density of reconstructions'
                             'Default: %(default)s')

    parser.add_argument('--pmvs-threshold',
                        metavar='<float: -1.0 <= x <= 1.0>',
                        default=0.7,
                        type=float,
                        help=('A patch reconstruction is accepted as a success '
                              'and kept if its associated photometric consistency '
                              'measure is above this threshold. Default: %(default)s'))

    parser.add_argument('--pmvs-wsize',
                        metavar='<positive integer>',
                        default=7,
                        type=int,
                        help='pmvs samples wsize x wsize pixel colors from '
                             'each image to compute photometric consistency '
                             'score. For example, when wsize=7, 7x7=49 pixel '
                             'colors are sampled in each image. Increasing the '
                             'value leads to more stable reconstructions, but '
                             'the program becomes slower. Default: %(default)s')

    parser.add_argument('--pmvs-min-images',
                        metavar='<positive integer>',
                        default=3,
                        type=int,
                        help=('Each 3D point must be visible in at least '
                              'minImageNum images for being reconstructed. 3 is '
                              'suggested in general. Default: %(default)s'))

    parser.add_argument('--pmvs-num-cores',
                        metavar='<positive integer>',
                        default=context.num_cores,
                        type=int,
                        help=('The maximum number of cores to use in dense '
                              'reconstruction. Default: %(default)s'))

    parser.add_argument('--mesh-size',
>>>>>>> 2e9d8126
                        metavar='<positive integer>',
                        default=100000,
                        type=int,
                        help=('The maximum vertex count of the output mesh '
                              'Default: %(default)s'))

    parser.add_argument('--mesh-octree-depth',
                        metavar='<positive integer>',
                        default=9,
                        type=int,
                        help=('Oct-tree depth used in the mesh reconstruction, '
                              'increase to get more vertices, recommended '
                              'values are 8-12. Default: %(default)s'))

    parser.add_argument('--mesh-samples',
                        metavar='<float >= 1.0>',
                        default=1.0,
                        type=float,
                        help=('Number of points per octree node, recommended '
                              'and default value: %(default)s'))

    parser.add_argument('--mesh-solver-divide',
                        metavar='<positive integer>',
                        default=9,
                        type=int,
                        help=('Oct-tree depth at which the Laplacian equation '
                              'is solved in the surface reconstruction step. '
                              'Increasing this value increases computation '
                              'times slightly but helps reduce memory usage. '
                              'Default: %(default)s'))

    parser.add_argument('--texturing-data-term',
                        metavar='<string>',
                        default='gmi',
                        help=('Data term: [area, gmi]. Default: '
                              '%(default)s'))

    parser.add_argument('--texturing-outlier-removal-type',
                        metavar='<string>',
                        default='none',
                        help=('Type of photometric outlier removal method: ' 
                              '[none, gauss_damping, gauss_clamping]. Default: '  
                              '%(default)s'))

    parser.add_argument('--texturing-skip-visibility-test',
                        action='store_true',
                        default=False,
                        help=('Skip geometric visibility test. Default: '
                              ' %(default)s'))

    parser.add_argument('--texturing-skip-global-seam-leveling',
                        action='store_true',
                        default=False,
                        help=('Skip global seam leveling. Useful for IR data.'
                              'Default: %(default)s'))

    parser.add_argument('--texturing-skip-local-seam-leveling',
                        action='store_true',
                        default=False,
                        help='Skip local seam blending. Default:  %(default)s')

    parser.add_argument('--texturing-skip-hole-filling',
                        action='store_true',
                        default=False,
                        help=('Skip filling of holes in the mesh. Default: '
                              ' %(default)s'))

    parser.add_argument('--texturing-keep-unseen-faces',
                        action='store_true',
                        default=False,
                        help=('Keep faces in the mesh that are not seen in any camera. ' 
                              'Default:  %(default)s'))

    parser.add_argument('--gcp',
                        metavar='<path string>',
                        default=None,
                        help=('path to the file containing the ground control '
                              'points used for georeferencing.  Default: '
                              '%(default)s. The file needs to '
                              'be on the following line format: \neasting '
                              'northing height pixelrow pixelcol imagename'))

    parser.add_argument('--use-exif',
                        action='store_true',
                        default=False,
                        help=('Use this tag if you have a gcp_list.txt but '
                              'want to use the exif geotags instead'))

    # Depreciated
    parser.add_argument('--odm_georeferencing-useGcp',
                        action='store_true',
                        default=False,
                        help='Enabling GCPs from the file above. The GCP file '
                             'is not used by default.')

    parser.add_argument('--orthophoto-resolution',
                        metavar='<float > 0.0>',
                        default=20.0,
                        type=float,
                        help=('Orthophoto ground resolution in pixels/meter'
                              'Default: %(default)s'))

    parser.add_argument('--zip-results',
                        action='store_true',
                        default=False,
                        help='compress the results using gunzip')

    parser.add_argument('--verbose', '-v',
                        action='store_true',
                        default=False,
                        help='Print additional messages to the console\n'
                             'Default: %(default)s')

    parser.add_argument('--time',
                        action='store_true',
                        default=False,
                        help='Generates a benchmark file with runtime info\n'
                             'Default: %(default)s')

    return parser.parse_args()<|MERGE_RESOLUTION|>--- conflicted
+++ resolved
@@ -122,9 +122,6 @@
                              'images based on GPS exif data. Set to 0 to skip '
                              'pre-matching. Default: %(default)s')
 
-<<<<<<< HEAD
-    parser.add_argument('--odm_meshing-maxVertexCount',
-=======
     parser.add_argument('--opensfm-processes',
                         metavar='<positive integer>',
                         default=context.num_cores,
@@ -132,71 +129,7 @@
                         help=('The maximum number of processes to use in dense '
                               'reconstruction. Default: %(default)s'))
 
-    parser.add_argument('--use-opensfm-pointcloud',
-                        action='store_true',
-                        default=False,
-                        help='Use OpenSfM to compute the point cloud instead '
-                             'of PMVS')
-
-    parser.add_argument('--cmvs-maxImages',
-                        metavar='<integer>',
-                        default=500,
-                        type=int,
-                        help='The maximum number of images per cluster. '
-                             'Default: %(default)s')
-
-    parser.add_argument('--pmvs-level',
-                        metavar='<positive integer>',
-                        default=1,
-                        type=int,
-                        help=('The level in the image pyramid that is used '
-                              'for the computation. see '
-                              'http://www.di.ens.fr/pmvs/documentation.html for '
-                              'more pmvs documentation. Default: %(default)s'))
-
-    parser.add_argument('--pmvs-csize',
-                        metavar='< positive integer>',
-                        default=2,
-                        type=int,
-                        help='Cell size controls the density of reconstructions'
-                             'Default: %(default)s')
-
-    parser.add_argument('--pmvs-threshold',
-                        metavar='<float: -1.0 <= x <= 1.0>',
-                        default=0.7,
-                        type=float,
-                        help=('A patch reconstruction is accepted as a success '
-                              'and kept if its associated photometric consistency '
-                              'measure is above this threshold. Default: %(default)s'))
-
-    parser.add_argument('--pmvs-wsize',
-                        metavar='<positive integer>',
-                        default=7,
-                        type=int,
-                        help='pmvs samples wsize x wsize pixel colors from '
-                             'each image to compute photometric consistency '
-                             'score. For example, when wsize=7, 7x7=49 pixel '
-                             'colors are sampled in each image. Increasing the '
-                             'value leads to more stable reconstructions, but '
-                             'the program becomes slower. Default: %(default)s')
-
-    parser.add_argument('--pmvs-min-images',
-                        metavar='<positive integer>',
-                        default=3,
-                        type=int,
-                        help=('Each 3D point must be visible in at least '
-                              'minImageNum images for being reconstructed. 3 is '
-                              'suggested in general. Default: %(default)s'))
-
-    parser.add_argument('--pmvs-num-cores',
-                        metavar='<positive integer>',
-                        default=context.num_cores,
-                        type=int,
-                        help=('The maximum number of cores to use in dense '
-                              'reconstruction. Default: %(default)s'))
-
     parser.add_argument('--mesh-size',
->>>>>>> 2e9d8126
                         metavar='<positive integer>',
                         default=100000,
                         type=int,
