import argparse
from opendm import context
from opendm import io
from opendm import log
from appsettings import SettingsParser

import sys

# parse arguments
processopts = ['dataset', 'opensfm', 'slam', 'cmvs', 'pmvs',
               'odm_meshing', 'odm_25dmeshing', 'mvs_texturing', 'odm_georeferencing',
               'odm_dem', 'odm_orthophoto']

with open(io.join_paths(context.root_path, 'VERSION')) as version_file:
    __version__ = version_file.read().strip()


def alphanumeric_string(string):
    import re
    if re.match('^[a-zA-Z0-9_-]+$', string) is None:
        msg = '{0} is not a valid name. Must use alphanumeric characters.'.format(string)
        raise argparse.ArgumentTypeError(msg)
    return string


class RerunFrom(argparse.Action):
    def __call__(self, parser, namespace, values, option_string=None):
        setattr(namespace, self.dest, processopts[processopts.index(values):])


parser = SettingsParser(description='OpenDroneMap',
                        usage='%(prog)s [options] <project name>',
                        yaml_file=open(context.settings_path))

def config():
    parser.add_argument('--images', '-i',
                        metavar='<path>',
                        help='Path to input images'),

    parser.add_argument('--project-path',
                        metavar='<path>',
                        help='Path to the project folder')

    parser.add_argument('name',
                        metavar='<project name>',
                        type=alphanumeric_string,
                        help='Name of Project (i.e subdirectory of projects folder)')

    parser.add_argument('--resize-to',
                        metavar='<integer>',
                        default=2048,
                        type=int,
                        help='resizes images by the largest side for opensfm. '
                             'Set to -1 to disable. Default:  %(default)s')

    parser.add_argument('--start-with', '-s',
                        metavar='<string>',
                        default='resize',
                        choices=processopts,
                        help=('Can be one of: ' + ' | '.join(processopts)))

    parser.add_argument('--end-with', '-e',
                        metavar='<string>',
                        default='odm_orthophoto',
                        choices=processopts,
                        help=('Can be one of:' + ' | '.join(processopts)))

    rerun = parser.add_mutually_exclusive_group()

    rerun.add_argument('--rerun', '-r',
                       metavar='<string>',
                       choices=processopts,
                       help=('Can be one of:' + ' | '.join(processopts)))

    rerun.add_argument('--rerun-all',
                       action='store_true',
                       default=False,
                       help='force rerun of all tasks')

    rerun.add_argument('--rerun-from',
                       action=RerunFrom,
                       metavar='<string>',
                       choices=processopts,
                       help=('Can be one of:' + ' | '.join(processopts)))

    parser.add_argument('--video',
                        metavar='<string>',
                        help='Path to the video file to process')

    parser.add_argument('--slam-config',
                        metavar='<string>',
                        help='Path to config file for orb-slam')

    parser.add_argument('--force-focal',
                        metavar='<positive float>',
                        type=float,
                        help=('Override the focal length information for the '
                              'images'))

    parser.add_argument('--proj',
                        metavar='<PROJ4 string>',
                        help='Projection used to transform the model into geographic coordinates')

    parser.add_argument('--force-ccd',
                        metavar='<positive float>',
                        type=float,
                        help='Override the ccd width information for the images')

    parser.add_argument('--min-num-features',
                        metavar='<integer>',
                        default=8000,
                        type=int,
                        help=('Minimum number of features to extract per image. '
                              'More features leads to better results but slower '
                              'execution. Default: %(default)s'))

    parser.add_argument('--matcher-neighbors',
                        type=int,
                        metavar='<integer>',
                        default=8,
                        help='Number of nearest images to pre-match based on GPS '
                             'exif data. Set to 0 to skip pre-matching. '
                             'Neighbors works together with Distance parameter, '
                             'set both to 0 to not use pre-matching. OpenSFM '
                             'uses both parameters at the same time, Bundler '
                             'uses only one which has value, prefering the '
                             'Neighbors parameter. Default: %(default)s')

    parser.add_argument('--matcher-distance',
                        metavar='<integer>',
                        default=0,
                        type=int,
                        help='Distance threshold in meters to find pre-matching '
                             'images based on GPS exif data. Set both '
                             'matcher-neighbors and this to 0 to skip '
                             'pre-matching. Default: %(default)s')

    parser.add_argument('--use-fixed-camera-params',
                        action='store_true',
                        default=False,
                        help='Turn off camera parameter optimization during bundler')

    parser.add_argument('--opensfm-processes',
                        metavar='<positive integer>',
                        default=context.num_cores,
                        type=int,
                        help=('The maximum number of processes to use in dense '
                              'reconstruction. Default: %(default)s'))

    parser.add_argument('--use-hybrid-bundle-adjustment',
                        action='store_true',
                        default=False,
                        help='Run local bundle adjustment for every image added to the reconstruction and a global '
                             'adjustment every 100 images. Speeds up reconstruction for very large datasets.')

    parser.add_argument('--use-25dmesh',
                    action='store_true',
                    default=False,
                    help='Use a 2.5D mesh to compute the orthophoto. This option tends to provide better results for planar surfaces. Experimental.')

    parser.add_argument('--use-pmvs',
                        action='store_true',
                        default=False,
                        help='Use pmvs to compute point cloud alternatively')

    parser.add_argument('--cmvs-maxImages',
                        metavar='<integer>',
                        default=500,
                        type=int,
                        help='The maximum number of images per cluster. '
                             'Default: %(default)s')

    parser.add_argument('--pmvs-level',
                        metavar='<positive integer>',
                        default=1,
                        type=int,
                        help=('The level in the image pyramid that is used '
                              'for the computation. see '
                              'http://www.di.ens.fr/pmvs/documentation.html for '
                              'more pmvs documentation. Default: %(default)s'))

    parser.add_argument('--pmvs-csize',
                        metavar='<positive integer>',
                        default=2,
                        type=int,
                        help='Cell size controls the density of reconstructions'
                             'Default: %(default)s')

    parser.add_argument('--pmvs-threshold',
                        metavar='<float: -1.0 <= x <= 1.0>',
                        default=0.7,
                        type=float,
                        help=('A patch reconstruction is accepted as a success '
                              'and kept if its associated photometric consistency '
                              'measure is above this threshold. Default: %(default)s'))

    parser.add_argument('--pmvs-wsize',
                        metavar='<positive integer>',
                        default=7,
                        type=int,
                        help='pmvs samples wsize x wsize pixel colors from '
                             'each image to compute photometric consistency '
                             'score. For example, when wsize=7, 7x7=49 pixel '
                             'colors are sampled in each image. Increasing the '
                             'value leads to more stable reconstructions, but '
                             'the program becomes slower. Default: %(default)s')

    parser.add_argument('--pmvs-min-images',
                        metavar='<positive integer>',
                        default=3,
                        type=int,
                        help=('Each 3D point must be visible in at least '
                              'minImageNum images for being reconstructed. 3 is '
                              'suggested in general. Default: %(default)s'))

    parser.add_argument('--pmvs-num-cores',
                        metavar='<positive integer>',
                        default=context.num_cores,
                        type=int,
                        help=('The maximum number of cores to use in dense '
                              'reconstruction. Default: %(default)s'))

    parser.add_argument('--mesh-size',
                        metavar='<positive integer>',
                        default=100000,
                        type=int,
                        help=('The maximum vertex count of the output mesh '
                              'Default: %(default)s'))

    parser.add_argument('--mesh-octree-depth',
                        metavar='<positive integer>',
                        default=9,
                        type=int,
                        help=('Oct-tree depth used in the mesh reconstruction, '
                              'increase to get more vertices, recommended '
                              'values are 8-12. Default: %(default)s'))

    parser.add_argument('--mesh-samples',
                        metavar='<float >= 1.0>',
                        default=1.0,
                        type=float,
                        help=('Number of points per octree node, recommended '
                              'and default value: %(default)s'))

    parser.add_argument('--mesh-solver-divide',
                        metavar='<positive integer>',
                        default=9,
                        type=int,
                        help=('Oct-tree depth at which the Laplacian equation '
                              'is solved in the surface reconstruction step. '
                              'Increasing this value increases computation '
                              'times slightly but helps reduce memory usage. '
                              'Default: %(default)s'))
<<<<<<< HEAD
    
    parser.add_argument('--mesh-neighbors',
                        metavar='<positive integer>',
                        default=24,
                        type=int,
                        help=('Number of neighbors to select when estimating the surface model used to compute the mesh and for statistical outlier removal. Higher values lead to smoother meshes but take longer to process. '
=======

    parser.add_argument('--mesh-remove-outliers',
                        metavar='<percent>',
                        default=2,
                        type=float,
                        help=('Percentage of outliers to remove from the point set. Set to 0 to disable. '
>>>>>>> 5f299992
                              'Applies to 2.5D mesh only. '
                              'Default: %(default)s'))

    parser.add_argument('--mesh-resolution',
                        metavar='<positive float>',
                        default=0,
                        type=float,
                        help=('Size of the interpolated surface model used for deriving the 2.5D mesh, expressed in pixels per meter. '
                              'Higher values work better for complex or urban terrains. '
                              'Lower values work better on flat areas. '
                              'Resolution has no effect on the number of vertices, but high values can severely impact runtime speed and memory usage. '
                              'When set to zero, the program automatically attempts to find a good value based on the point cloud extent and target vertex count. '
                              'Applies to 2.5D mesh only. '
                              'Default: %(default)s'))

    parser.add_argument('--fast-orthophoto',
                action='store_true',
                default=False,
                help='Skips dense reconstruction and 3D model generation. '
                'It generates an orthophoto directly from the sparse reconstruction. '
                'If you just need an orthophoto and do not need a full 3D model, turn on this option. '
                'Experimental.')

    parser.add_argument('--crop',
                    metavar='<positive float>',
                    default=3,
                    type=float,
                    help=('Automatically crop image outputs by creating a smooth buffer '
                          'around the dataset boundaries, shrinked by N meters. '
                          'Use 0 to disable cropping. '
                          'Default: %(default)s'))

    parser.add_argument('--texturing-data-term',
                        metavar='<string>',
                        default='gmi',
                        choices=['gmi', 'area'],
                        help=('Data term: [area, gmi]. Default: '
                              '%(default)s'))

    parser.add_argument('--texturing-outlier-removal-type',
                        metavar='<string>',
                        default='gauss_clamping',
                        choices=['none', 'gauss_clamping', 'gauss_damping'],
                        help=('Type of photometric outlier removal method: '
                              '[none, gauss_damping, gauss_clamping]. Default: '
                              '%(default)s'))

    parser.add_argument('--texturing-skip-visibility-test',
                        action='store_true',
                        default=False,
                        help=('Skip geometric visibility test. Default: '
                              ' %(default)s'))

    parser.add_argument('--texturing-skip-global-seam-leveling',
                        action='store_true',
                        default=False,
                        help=('Skip global seam leveling. Useful for IR data.'
                              'Default: %(default)s'))

    parser.add_argument('--texturing-skip-local-seam-leveling',
                        action='store_true',
                        default=False,
                        help='Skip local seam blending. Default:  %(default)s')

    parser.add_argument('--texturing-skip-hole-filling',
                        action='store_true',
                        default=False,
                        help=('Skip filling of holes in the mesh. Default: '
                              ' %(default)s'))

    parser.add_argument('--texturing-keep-unseen-faces',
                        action='store_true',
                        default=False,
                        help=('Keep faces in the mesh that are not seen in any camera. '
                              'Default:  %(default)s'))

    parser.add_argument('--texturing-tone-mapping',
                        metavar='<string>',
                        choices=['none', 'gamma'],
                        default='none',
                        help='Turn on gamma tone mapping or none for no tone '
                             'mapping. Choices are  \'gamma\' or \'none\'. '
                             'Default: %(default)s ')

    parser.add_argument('--gcp',
                        metavar='<path string>',
                        default=None,
                        help=('path to the file containing the ground control '
                              'points used for georeferencing.  Default: '
                              '%(default)s. The file needs to '
                              'be on the following line format: \neasting '
                              'northing height pixelrow pixelcol imagename'))

    parser.add_argument('--use-exif',
                        action='store_true',
                        default=False,
                        help=('Use this tag if you have a gcp_list.txt but '
                              'want to use the exif geotags instead'))

    parser.add_argument('--dtm',
                        action='store_true',
                        default=False,
                        help='Use this tag to build a DTM (Digital Terrain Model, ground only) using a progressive '
                             'morphological filter. Check the --dem* parameters for fine tuning.')

    parser.add_argument('--dsm',
                        action='store_true',
                        default=False,
                        help='Use this tag to build a DSM (Digital Surface Model, ground + objects) using a progressive '
                             'morphological filter. Check the --dem* parameters for fine tuning.')

    parser.add_argument('--dem-gapfill-steps',
                        metavar='<positive integer>',
                        default=4,
                        type=int,
                        help='Number of steps used to fill areas with gaps. Set to 0 to disable gap filling. '
                             'Starting with a radius equal to the output resolution, N different DEMs are generated with '
                             'progressively bigger radius using the inverse distance weighted (IDW) algorithm '
                             'and merged together. Remaining gaps are then merged using nearest neighbor interpolation. '
                             '\nDefault=%(default)s')

    parser.add_argument('--dem-resolution',
                        metavar='<float>',
                        type=float,
                        default=0.1,
                        help='Length of raster cell edges in meters.'
                             '\nDefault: %(default)s')

    parser.add_argument('--dem-maxangle',
                        metavar='<positive float>',
                        type=float,
                        default=20,
                        help='Points that are more than maxangle degrees off-nadir are discarded. '
                             '\nDefault: '
                             '%(default)s')

    parser.add_argument('--dem-maxsd',
                        metavar='<positive float>',
                        type=float,
                        default=2.5,
                        help='Points that deviate more than maxsd standard deviations from the local mean '
                             'are discarded. \nDefault: '
                             '%(default)s')

    parser.add_argument('--dem-initial-distance',
                        metavar='<positive float>',
                        type=float,
                        default=0.15,
                        help='Used to classify ground vs non-ground points. Set this value to account for Z noise in meters. '
                             'If you have an uncertainty of around 15 cm, set this value large enough to not exclude these points. '
                             'Too small of a value will exclude valid ground points, while too large of a value will misclassify non-ground points for ground ones. '
                             '\nDefault: '
                             '%(default)s')

    parser.add_argument('--dem-approximate',
                        action='store_true',
                        default=False,
                        help='Use this tag use the approximate progressive  '
                             'morphological filter, which computes DEMs faster '
                             'but is not as accurate.')

    parser.add_argument('--dem-decimation',
                        metavar='<positive integer>',
                        default=1,
                        type=int,
                        help='Decimate the points before generating the DEM. 1 is no decimation (full quality). '
                             '100 decimates ~99%% of the points. Useful for speeding up '
                             'generation.\nDefault=%(default)s')

    parser.add_argument('--dem-terrain-type',
                        metavar='<string>',
                        choices=['FlatNonForest', 'FlatForest', 'ComplexNonForest', 'ComplexForest'],
                        default='ComplexForest',
                        help='One of: %(choices)s. Specifies the type of terrain. This mainly helps reduce processing time. '
                             '\nFlatNonForest: Relatively flat region with little to no vegetation'
                             '\nFlatForest: Relatively flat region that is forested'
                             '\nComplexNonForest: Varied terrain with little to no vegetation'
                             '\nComplexForest: Varied terrain that is forested'
                             '\nDefault=%(default)s')

    parser.add_argument('--orthophoto-resolution',
                        metavar='<float > 0.0>',
                        default=20.0,
                        type=float,
                        help=('Orthophoto ground resolution in pixels/meter'
                              'Default: %(default)s'))

    parser.add_argument('--orthophoto-target-srs',
                        metavar="<EPSG:XXXX>",
                        type=str,
                        default=None,
                        help='Target spatial reference for orthophoto creation. '
                             'Not implemented yet.\n'
                             'Default: %(default)s')

    parser.add_argument('--orthophoto-no-tiled',
                        action='store_true',
                        default=False,
                        help='Set this parameter if you want a stripped geoTIFF.\n'
                             'Default: %(default)s')

    parser.add_argument('--orthophoto-compression',
                        metavar='<string>',
                        type=str,
                        choices=['JPEG', 'LZW', 'PACKBITS', 'DEFLATE', 'LZMA', 'NONE'],
                        default='DEFLATE',
                        help='Set the compression to use. Note that this could '
                             'break gdal_translate if you don\'t know what you '
                             'are doing. Options: %(choices)s.\nDefault: %(default)s')

    parser.add_argument('--orthophoto-bigtiff',
                        type=str,
                        choices=['YES', 'NO','IF_NEEDED','IF_SAFER'],
                        default='IF_SAFER',
                        help='Control whether the created orthophoto is a BigTIFF or '
                             'classic TIFF. BigTIFF is a variant for files larger than '
                             '4GiB of data. Options are %(choices)s. See GDAL specs: '
                             'https://www.gdal.org/frmt_gtiff.html for more info. '
                             '\nDefault: %(default)s')

    parser.add_argument('--build-overviews',
                        action='store_true',
                        default=False,
                        help='Build orthophoto overviews using gdaladdo.')

    parser.add_argument('--zip-results',
                        action='store_true',
                        default=False,
                        help='compress the results using gunzip')

    parser.add_argument('--verbose', '-v',
                        action='store_true',
                        default=False,
                        help='Print additional messages to the console\n'
                             'Default: %(default)s')

    parser.add_argument('--time',
                        action='store_true',
                        default=False,
                        help='Generates a benchmark file with runtime info\n'
                             'Default: %(default)s')

    parser.add_argument('--version',
                        action='version',
                        version='OpenDroneMap {0}'.format(__version__),
                        help='Displays version number and exits. ')

    args = parser.parse_args()

    # check that the project path setting has been set properly
    if not args.project_path:
        log.ODM_ERROR('You need to set the project path in the '
                      'settings.yaml file before you can run ODM, '
                      'or use `--project-path <path>`. Run `python '
                      'run.py --help` for more information. ')
        sys.exit(1)

    if args.fast_orthophoto:
      log.ODM_INFO('Fast orthophoto is turned on, automatically setting --use-25dmesh')
      args.use_25dmesh = True

      # Cannot use pmvs
      if args.use_pmvs:
        log.ODM_INFO('Fast orthophoto is turned on, cannot use pmvs (removing --use-pmvs)')
        args.use_pmvs = False

    return args<|MERGE_RESOLUTION|>--- conflicted
+++ resolved
@@ -251,21 +251,12 @@
                               'Increasing this value increases computation '
                               'times slightly but helps reduce memory usage. '
                               'Default: %(default)s'))
-<<<<<<< HEAD
     
     parser.add_argument('--mesh-neighbors',
                         metavar='<positive integer>',
                         default=24,
                         type=int,
                         help=('Number of neighbors to select when estimating the surface model used to compute the mesh and for statistical outlier removal. Higher values lead to smoother meshes but take longer to process. '
-=======
-
-    parser.add_argument('--mesh-remove-outliers',
-                        metavar='<percent>',
-                        default=2,
-                        type=float,
-                        help=('Percentage of outliers to remove from the point set. Set to 0 to disable. '
->>>>>>> 5f299992
                               'Applies to 2.5D mesh only. '
                               'Default: %(default)s'))
 
