--- conflicted
+++ resolved
@@ -122,9 +122,6 @@
                              'images based on GPS exif data. Set to 0 to skip '
                              'pre-matching. Default: %(default)s')
 
-<<<<<<< HEAD
-    parser.add_argument('--use-pmvs',
-=======
     parser.add_argument('--opensfm-processes',
                         metavar='<positive integer>',
                         default=context.num_cores,
@@ -132,8 +129,7 @@
                         help=('The maximum number of processes to use in dense '
                               'reconstruction. Default: %(default)s'))
 
-    parser.add_argument('--use-opensfm-pointcloud',
->>>>>>> 4a8d2786
+    parser.add_argument('--use-pmvs',
                         action='store_true',
                         default=False,
                         help='Use OpenSfM to compute the point cloud instead '
